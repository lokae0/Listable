--- conflicted
+++ resolved
@@ -4,9 +4,8 @@
 
 ### Added
 
-<<<<<<< HEAD
 - Add support for [Behavior.KeyboardAdjustmentMode](https://github.com/kyleve/Listable/pull/166), which allows for disabling automatic keyboard adjustment behavior. This is useful if your container view is managing the size of or insets on a `ListView` itself.
-=======
+
 - [Introduced `callAsFunction` support](https://github.com/kyleve/Listable/pull/181) when building with Xcode 11.4 or later. This allows you to replace code like this:
 
   ```
@@ -25,7 +24,6 @@
   
   Improving terseness when building sections in a list.
   
->>>>>>> 94966e97
 
 ### Removed
 
