--- conflicted
+++ resolved
@@ -67,27 +67,15 @@
                 }
             }()
             
-<<<<<<< HEAD
-            list += Section(
-                identifier: SectionIdentifier.variations,
-                layout: Section.Layout(columns: 2, spacing: 20.0),
-                header: HeaderFooter(Header(content: variationsTitle), height: .thatFits(.noConstraint)),
-                footer: HeaderFooter(Footer(content: footerText), height: .thatFits(.noConstraint)),
-                content: { section in
-                    section += self.itemization.variations.all.map { variation in
-                        Item(
-                            ChoiceItem(content: .init(title: variation.name, detail: "$0.00")),
-                            selection: .isSelectable(isSelected: self.itemization.variations.selected.contains(variation)),
-=======
             list += Section(identifier: SectionIdentifier.variations) { section in
                 
                 section.layout = Section.Layout(columns: 2, spacing: 20.0)
-                section.header = HeaderFooter(Header(title: variationsTitle), height: .thatFits(.noConstraint))
-                section.footer = HeaderFooter(Footer(text: footerText), height: .thatFits(.noConstraint))
+                section.header = HeaderFooter(Header(content: variationsTitle), height: .thatFits(.noConstraint))
+                section.footer = HeaderFooter(Footer(content: footerText), height: .thatFits(.noConstraint))
                 
                 section += self.itemization.variations.all.map { variation in
                     Item(
-                        ChoiceItem(title: variation.name, detail: "$0.00"),
+                        ChoiceItem(content: .init(title: variation.name, detail: "$0.00")),
                         selection: .isSelectable(isSelected: self.itemization.variations.selected.contains(variation)),
                         onSelect: { _ in
                             self.itemization.variations.select(modifier: variation)
@@ -103,14 +91,13 @@
                     
                     section.layout = Section.Layout(columns: 2, spacing: 20.0)
                     
-                    section.header = HeaderFooter(Header(title: set.name), height: .thatFits(.noConstraint))
-                    section.footer = HeaderFooter(Footer(text: "Choose modifiers"), height: .thatFits(.noConstraint))
+                    section.header = HeaderFooter(Header(content: set.name), height: .thatFits(.noConstraint))
+                    section.footer = HeaderFooter(Footer(content: "Choose modifiers"), height: .thatFits(.noConstraint))
                     
                     section += set.all.map { modifier in
                         Item(
-                            ChoiceItem(title: modifier.name, detail: "$0.00"),
+                            ChoiceItem(content: .init(title: modifier.name, detail: "$0.00")),
                             selection: .isSelectable(isSelected: false),
->>>>>>> 07a4d6b0
                             onSelect: { _ in
                                 
                         },
@@ -118,83 +105,17 @@
                                 
                         })
                     }
-<<<<<<< HEAD
-            })
-
-            list += itemization.modifiers.map { set in
-                Section(
-                    identifier: SectionIdentifier.modifier(set.name),
-                    layout: Section.Layout(columns: 2, spacing: 20.0),
-                    header: HeaderFooter(Header(content: set.name), height: .thatFits(.noConstraint)),
-                    footer: HeaderFooter(Footer(content: "Choose modifiers"), height: .thatFits(.noConstraint)),
-                    content: { section in
-                        section += set.all.map { modifier in
-                            Item(
-                                ChoiceItem(content: .init(title: modifier.name, detail: "$0.00")),
-                                selection: .isSelectable(isSelected: false),
-                                onSelect: { _ in
-                                    
-                            },
-                                onDeselect: { _ in
-                                    
-                            })
-                        }
-                })
-            }
-            
-            list += Section(
-                identifier: SectionIdentifier.discounts,
-                layout: Section.Layout(columns: 2, spacing: 20.0),
-                header: HeaderFooter(Header(content: "Discounts"), height: .thatFits(.noConstraint)),
-                footer: nil,
-                content: { section in
-                    section += self.availableOptions.allDiscounts.map { discount in
-                        Item(
-                            ToggleItem(content: .init(title: discount.name, detail: "$0.00", isOn: self.itemization.has(discount))) { isOn in
-                                if isOn {
-                                    self.itemization.add(discount)
-                                } else {
-                                    self.itemization.remove(discount)
-                                }
-                            },
-                            height: self.itemization.has(discount) ? .fixed(130.0) : .default,
-                            selection: .isSelectable(isSelected: false)
-                        )
-                    }
-            })
-            
-            list += Section(
-                identifier: SectionIdentifier.taxes,
-                layout: Section.Layout(columns: 2, spacing: 20.0),
-                header: HeaderFooter(Header(content: "Taxes"), height: .thatFits(.noConstraint)),
-                footer: nil,
-                content: { section in
-                    section += self.availableOptions.allTaxes.map { tax in
-                        Item(
-                            ToggleItem(content: .init(title: tax.name, detail: "$0.00", isOn: self.itemization.has(tax))) { isOn in
-                                if isOn {
-                                    self.itemization.add(tax)
-                                } else {
-                                    self.itemization.remove(tax)
-                                }
-                            },
-                            height: self.itemization.has(tax) ? .fixed(130.0) : .default,
-                            selection: .isSelectable(isSelected: false)
-                        )
-                    }
-            })
-=======
                 }
             }
             
             list += Section(identifier: SectionIdentifier.discounts) { section in
                 
                 section.layout = Section.Layout(columns: 2, spacing: 20.0)
-                section.header = HeaderFooter(Header(title: "Discounts"), height: .thatFits(.noConstraint))
+                section.header = HeaderFooter(Header(content: "Discounts"), height: .thatFits(.noConstraint))
                 
                 section += self.availableOptions.allDiscounts.map { discount in
                     Item(
-                        ToggleItem(title: discount.name, detail: "$0.00", isOn: self.itemization.has(discount)) { isOn in
+                        ToggleItem(content: .init(title: discount.name, detail: "$0.00", isOn: self.itemization.has(discount))) { isOn in
                             if isOn {
                                 self.itemization.add(discount)
                             } else {
@@ -210,11 +131,11 @@
             list += Section(identifier: SectionIdentifier.taxes) { section in
                 
                 section.layout = Section.Layout(columns: 2, spacing: 20.0)
-                section.header = HeaderFooter(Header(title: "Taxes"), height: .thatFits(.noConstraint))
+                section.header = HeaderFooter(Header(content: "Taxes"), height: .thatFits(.noConstraint))
                 
                 section += self.availableOptions.allTaxes.map { tax in
                     Item(
-                        ToggleItem(title: tax.name, detail: "$0.00", isOn: self.itemization.has(tax)) { isOn in
+                        ToggleItem(content: .init(title: tax.name, detail: "$0.00", isOn: self.itemization.has(tax))) { isOn in
                             if isOn {
                                 self.itemization.add(tax)
                             } else {
@@ -226,7 +147,6 @@
                     )
                 }
             }
->>>>>>> 07a4d6b0
         }
     }
     
