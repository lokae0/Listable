//
//  TableViewDemosRootViewController.swift
//  CheckoutApplet
//
//  Created by Kyle Van Essen on 6/24/19.
//

import UIKit
import Listable


public final class DemosRootViewController : ListViewController
{
    public override func viewDidLoad() {
        super.viewDidLoad()
        
        self.title = "Demos"
    }
    
    func push(_ viewController : UIViewController) {
        self.navigationController?.pushViewController(viewController, animated: true)
    }
    
    public override func configure(list: inout ListProperties) {
        
        list.appearance = .demoAppearance
        list.layout = .demoLayout
        
        list.content.overscrollFooter = HeaderFooter(
            DemoHeader(title: "Thanks for using Listable!!")
        )
        
        list("list-view") { section in
            
            section.header = HeaderFooter(
                DemoHeader(title: "List Views")
            )
            
<<<<<<< HEAD
            list += Section(identifier: "list-view") { section in
                
                section.header = HeaderFooter(
                    DemoHeader(title: "List Views")
                )
                
                section += Item(
                    DemoItem(text: "Basic Demo"),
                    selectionStyle: .tappable,
                    onSelect : { _ in
                        self.push(CollectionViewBasicDemoViewController())
                })
                
                section += Item(
                    DemoItem(text: "Blueprint Integration"),
                    selectionStyle: .tappable,
                    onSelect : { _ in
                        self.push(BlueprintListDemoViewController())
                })
                
                if #available(iOS 13.0, *) {
                    section += Item(
                        DemoItem(text: "SwiftUI Integration"),
                        selectionStyle: .tappable,
                        onSelect : { _ in
                            self.push(SwiftUIListViewController())
                    })
                }
=======
            section += Item(
                DemoItem(text: "Basic Demo"),
                selectionStyle: .selectable(),
                onSelect : { _ in
                    self.push(CollectionViewBasicDemoViewController())
                }
            )
            
            section += Item(
                DemoItem(text: "Blueprint Integration"),
                selectionStyle: .tappable,
                onSelect : { _ in
                    self.push(BlueprintListDemoViewController())
            })
>>>>>>> ed6a8ba9

            section += Item(
                DemoItem(text: "Auto Scrolling (Bottom Pin)"),
                selectionStyle: .tappable,
                onSelect : { _ in
                    self.push(AutoScrollingViewController())
            })
            
            if #available(iOS 13.0, *) {
                section += Item(
                    DemoItem(text: "List State & State Reader"),
                    selectionStyle: .tappable,
                    onSelect: { _ in
                        self.push(ListStateViewController())
                    }
                )
            }

            section += Item(
                DemoItem(text: "Itemization Editor"),
                selectionStyle: .tappable,
                onSelect : { _ in
                    self.push(ItemizationEditorViewController())
            })
            
            section += Item(
                DemoItem(text: "English Dictionary Search"),
                selectionStyle: .tappable,
                onSelect : { _ in
                    self.push(CollectionViewDictionaryDemoViewController())
            })
            
            section += Item(
                DemoItem(text: "Keyboard Testing"),
                selectionStyle: .tappable,
                onSelect : { _ in
                    self.push(KeyboardTestingViewController())
            })
            
            section += Item(
                DemoItem(text: "Reordering (Experimental)"),
                selectionStyle: .tappable,
                onSelect : { _ in
                    self.push(ReorderingViewController())
            })
            
            section += Item(
                DemoItem(text: "Invoices Payment Schedule"),
                selectionStyle: .tappable,
                onSelect : { _ in
                    self.push(InvoicesPaymentScheduleDemoViewController())
            })
            
            section += Item(
                DemoItem(text: "Swipe Actions"),
                selectionStyle: .tappable,
                onSelect : { _ in
                    self.push(SwipeActionsViewController())
            })
            
            section += Item(
                DemoItem(text: "Item Content Coordinator"),
                selectionStyle: .tappable,
                onSelect : { _ in
                    self.push(CoordinatorViewController())
            })
            
            section += Item(
                DemoItem(text: "Item Insert & Remove Animations"),
                selectionStyle: .tappable,
                onSelect: { _ in
                    self.push(ItemInsertAndRemoveAnimationsViewController())
            })
        }
        
        list("layouts") { section in
            
            section.header = HeaderFooter(
                DemoHeader(title: "Other Layouts")
            )
            
            section += Item(
                DemoItem(text: "Grid Layout"),
                selectionStyle: .tappable,
                onSelect : { _ in
                    self.push(CustomLayoutsViewController())
            })
            
            section += Item(
                DemoItem(text: "Paged Layout"),
                selectionStyle: .tappable,
                onSelect : { _ in
                    self.push(PagedViewController())
            })
            
            section += Item(
                DemoItem(text: "Horizontal Layout"),
                selectionStyle: .tappable,
                onSelect : { _ in
                    self.push(HorizontalLayoutViewController())
            })
            
            section += Item(
                DemoItem(text: "Width Customization"),
                selectionStyle: .tappable,
                onSelect : { _ in
                    self.push(WidthCustomizationViewController())
            })

            section += Item(
                DemoItem(text: "Spacing Customization"),
                selectionStyle: .tappable,
                onSelect : { _ in
                    self.push(SpacingCustomizationViewController())
            })
        }
        
        list("selection-state") { section in
            
            section.header = HeaderFooter(
                DemoHeader(title: "List View Selection")
            )

            section += Item(
                DemoItem(text: "Tappable Row"),
                selectionStyle: .tappable
            )
            
            section += Item(
                DemoItem(text: "Tappable Row (Slow Is Selected)"),
                selectionStyle: .tappable,
                onSelect: { _ in
                    Thread.sleep(forTimeInterval: 0.5)
                }
            )
        }
        
        list("collection-view") { section in
            
            section.header = HeaderFooter(
                DemoHeader(title: "UICollectionViews")
            )

            section += Item(
                DemoItem(text: "Flow Layout"),
                selectionStyle: .tappable,
                onSelect : { _ in
                    self.push(FlowLayoutViewController())
            })
        }
        
        list("scroll-view") { section in
            
            section.header = HeaderFooter(
                DemoHeader(title: "UIScrollViews")
            )
            
            section += Item(
                DemoItem(text: "Edges Playground"),
                selectionStyle: .tappable,
                onSelect : { _ in
                    self.push(ScrollViewEdgesPlaygroundViewController())
            })
        }
    }
}
<|MERGE_RESOLUTION|>--- conflicted
+++ resolved
@@ -35,44 +35,23 @@
             section.header = HeaderFooter(
                 DemoHeader(title: "List Views")
             )
-            
-<<<<<<< HEAD
-            list += Section(identifier: "list-view") { section in
-                
-                section.header = HeaderFooter(
-                    DemoHeader(title: "List Views")
-                )
-                
+        
+            section += Item(
+                DemoItem(text: "Basic Demo"),
+                selectionStyle: .selectable(),
+                onSelect : { _ in
+                    self.push(CollectionViewBasicDemoViewController())
+                }
+            )
+            
+            if #available(iOS 13.0, *) {
                 section += Item(
-                    DemoItem(text: "Basic Demo"),
+                    DemoItem(text: "SwiftUI Integration"),
                     selectionStyle: .tappable,
                     onSelect : { _ in
-                        self.push(CollectionViewBasicDemoViewController())
+                        self.push(SwiftUIListViewController())
                 })
-                
-                section += Item(
-                    DemoItem(text: "Blueprint Integration"),
-                    selectionStyle: .tappable,
-                    onSelect : { _ in
-                        self.push(BlueprintListDemoViewController())
-                })
-                
-                if #available(iOS 13.0, *) {
-                    section += Item(
-                        DemoItem(text: "SwiftUI Integration"),
-                        selectionStyle: .tappable,
-                        onSelect : { _ in
-                            self.push(SwiftUIListViewController())
-                    })
-                }
-=======
-            section += Item(
-                DemoItem(text: "Basic Demo"),
-                selectionStyle: .selectable(),
-                onSelect : { _ in
-                    self.push(CollectionViewBasicDemoViewController())
-                }
-            )
+            }
             
             section += Item(
                 DemoItem(text: "Blueprint Integration"),
@@ -80,7 +59,6 @@
                 onSelect : { _ in
                     self.push(BlueprintListDemoViewController())
             })
->>>>>>> ed6a8ba9
 
             section += Item(
                 DemoItem(text: "Auto Scrolling (Bottom Pin)"),
