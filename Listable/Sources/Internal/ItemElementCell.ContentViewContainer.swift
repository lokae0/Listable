--- conflicted
+++ resolved
@@ -8,19 +8,11 @@
 import UIKit
 
 
-<<<<<<< HEAD
-extension ItemElementCell
-{
-    final class ContentContainerView : UIView, SwipeControllerDelegate
-    {
-        private(set) var contentView : Element.ContentView
-=======
 extension ItemElementCell {
->>>>>>> b0b438ea
 
     final class ContentContainerView : UIView {
 
-        let contentView : Element.Appearance.ContentView
+        let contentView : Element.ContentView
 
         private var swipeConfiguration: SwipeConfiguration?
         private var swipeState: SwipeActionState = .closed {
